--- conflicted
+++ resolved
@@ -1,5 +1,4 @@
 import React, { useMemo, useState } from 'react';
-<<<<<<< HEAD
 import {
   LineChart, Line, XAxis, YAxis, Tooltip, ResponsiveContainer,
   PieChart, Pie, Cell, Legend, CartesianGrid
@@ -12,9 +11,6 @@
   for (let i = 0; i < name.length; i++) hash = (hash * 31 + name.charCodeAt(i)) >>> 0;
   return COLORS[hash % COLORS.length];
 };
-=======
-import { fmtInt } from './format';
->>>>>>> 1342d38b
 
 const KPI = ({ title, value, positive }) => (
   <div className={`rounded-2xl border bg-white p-4 shadow-sm ${positive===false?'':'text-gray-900'}`}>
@@ -23,7 +19,6 @@
   </div>
 );
 
-<<<<<<< HEAD
 export default function Dashboard({ items, totals, monthly, upsertBudget, actualByTopLevelForMonth, budgetByTopLevelForMonth }) {
   const [month, setMonth] = useState(new Date().toISOString().slice(0,7));
 
@@ -47,14 +42,6 @@
   const actualMap = useMemo(() => {
     const m = new Map();
     const arr = actualByTopLevelForMonth(month);
-=======
-export default function Dashboard({ items, totals, upsertBudget, actualByTopLevelForMonth, budgetByTopLevelForMonth }) {
-  const [month, setMonth] = useState(new Date().toISOString().slice(0,7));
-
-  const actualMap = useMemo(() => {
-    const arr = actualByTopLevelForMonth(month);
-    const m = new Map();
->>>>>>> 1342d38b
     arr.forEach(r => m.set(r.itemId, Math.round(r.amount)));
     return m;
   }, [actualByTopLevelForMonth, month]);
@@ -96,8 +83,7 @@
         <KPI title="Total Balance" value={fmtInt(totals.totalBalance)} positive />
       </div>
 
-<<<<<<< HEAD
-      <div className="grid md:grid-cols-2 gap-6">
+<div className="grid md:grid-cols-2 gap-6">
         <div className="h-[340px]" aria-label="Monthly Income vs Expenses">
           {monthlySeries.length === 0 ? (
             <div className="h-full flex items-center justify-center text-gray-500">No data yet.</div>
@@ -131,8 +117,6 @@
         </div>
       </div>
 
-=======
->>>>>>> 1342d38b
       <div className="rounded-2xl border bg-white p-4 shadow-sm">
         <div className="flex items-center justify-between mb-4">
           <h3 className="font-semibold">Budget</h3>
